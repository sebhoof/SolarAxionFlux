--- conflicted
+++ resolved
@@ -7,11 +7,8 @@
 This code has been published under the BSD 3-clause license. Consult the [LICENSE](LICENSE) file for details.
 
 ## Example results
-<<<<<<< HEAD
-We use the code for our study on &ldquo;Quantifying uncertainties in the solar axion flux and their impact on determining axion model parameters.&rdquo; The preprint is available at [arXiv:2101.08789](https://arxiv.org/abs/2101.08789). The calculations of the axion flux from nuclear transitions was added for the project available at [arXiv:2111.06407](https://arxiv.org/abs/2111.06407).
-=======
-We use the code for our study on &ldquo;Quantifying uncertainties in the solar axion flux and their impact on determining axion model parameters.&rdquo; The paper was published in [JCAP](https://doi.org/10.1088/1475-7516/2021/09/006) and is also available as [arXiv:2101.08789](https://arxiv.org/abs/2101.08789).
->>>>>>> 905d7401
+We use the code for our study on &ldquo;Quantifying uncertainties in the solar axion flux and their impact on determining axion model parameters.&rdquo; The preprint is available at [arXiv:2101.08789](https://arxiv.org/abs/2101.08789). The published paper can be found at [JCAP](https://doi.org/10.1088/1475-7516/2021/09/006) and is also on the arXiv [arXiv:2101.08789](https://arxiv.org/abs/2101.08789) Calculations of the axion flux from nuclear transitions were added later, in an article published at [EPJC]( 	
+https://doi.org/10.1140/epjc/s10052-022-10061-1), also available on the arXiv [arXiv:2111.06407](https://arxiv.org/abs/2111.06407).
 
 <p>
 <p align="center">
@@ -46,10 +43,7 @@
 
 ### The code
 
-<<<<<<< HEAD
-Please cite our accompanying study on the solar axion flux and obervability of axion models if you make use of the code [arXiv:2101.08789](https://arxiv.org/abs/2101.08789). If you also use the flux from nuclear transitions, please cite [arXiv:2111.06407](https://arxiv.org/abs/2111.06407) as well.
-=======
-When you make use of our code, please link to this Github page and cite our accompanying study using the BibTeX entry provided below or by getting it directly from e.g. [ADS](https://ui.adsabs.harvard.edu/abs/2021JCAP...09..006H/exportcitation) or [INSPIRE](https://inspirehep.net/literature/1842437).
+When you make use of our code, please link to this Github page and cite our accompanying study using the BibTeX entry provided below or by getting it directly from [ADS](https://ui.adsabs.harvard.edu/abs/2021JCAP...09..006H/exportcitation) or [INSPIRE](https://inspirehep.net/literature/1842437).
 ```
 @ARTICLE{2101.08789,
        author = {{Hoof}, Sebastian and {Jaeckel}, Joerg and {Thormaehlen}, Lennert J.},
@@ -67,7 +61,26 @@
  primaryClass = {hep-ph}
 }
 ```
->>>>>>> 905d7401
+
+If you use the flux from nuclear transitions, please also cite the accompanying study [arXiv:2111.06407](https://arxiv.org/abs/2111.06407) using the BibTeX entry provided below or by getting it directly from [ADS](https://ui.adsabs.harvard.edu/abs/2022EPJC...82..120D/exportcitation) or [INSPIRE](https://inspirehep.net/literature/1967014).
+```
+@ARTICLE{2022EPJC...82..120D,
+       author = {{Di Luzio}, Luca and {Galan}, Javier and {Giannotti}, Maurizio and {Irastorza}, Igor G. and {Jaeckel}, Joerg and {Lindner}, Axel and {Ruz}, Jaime and {Schneekloth}, Uwe and {Sohl}, Lukas and {Thormaehlen}, Lennert J. and {Vogel}, Julia K.},
+        title = "{Probing the axion-nucleon coupling with the next generation of axion helioscopes}",
+      journal = {European Physical Journal C},
+         year = 2022,
+        month = feb,
+       volume = {82},
+       number = {2},
+          eid = {120},
+        pages = {120},
+          doi = {10.1140/epjc/s10052-022-10061-1},
+archivePrefix = {arXiv},
+       eprint = {2111.06407},
+ primaryClass = {hep-ph}
+}
+```
+
 
 ### Solar models
 * BP98 [arXiv:astro-ph/9805135](https://arxiv.org/astro-ph/abs/astro-ph/9805135)
