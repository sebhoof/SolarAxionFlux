// Copyright 2020 Sebastian Hoof & Lennert J. Thormaehlen
// See the LICENSE file for the license conditions and a disclaimer

#include "spectral_flux.hpp"

/////////////////////////////////////////////////////
//  Integration routines for the solar axion flux  //
/////////////////////////////////////////////////////

// N.B. The solar axion fluxes will be calculated in units of [axions cm^-2 s^-1 keV^-1]

std::string standard_header(SolarModel *s) {
  double g_ag = s->get_gagg_ref_value_in_inverse_GeV();
  double g_ae = s->get_gaee_ref_value();
  std::string timedate = current_time_string();
  std::stringstream res;
  res << timedate << " | Calculation performed with " LIBRARY_NAME "; g_agamma = " << std::scientific << g_ag << " GeV^-1, g_ae = " << g_ae << ".\n";
  return res.str();
};

// Below are all standard integration routines
double rho_integrand_1d(double rho, void * params) {
  struct solar_model_integration_parameters_1d * p1 = (struct solar_model_integration_parameters_1d *)params;
  double erg = (p1->erg);
  SolarModel *s = p1->s;

  return 2.0 * gsl_pow_2(0.5*erg*rho/pi) * (s->*(p1->integrand))(erg, rho); // N.B. Factor of 2 from integration over theta angle.
}

double erg_integrand_1d(double erg, void * params) {
  double result, error;
  struct solar_model_integration_parameters_1d * p2 = (struct solar_model_integration_parameters_1d *)params;
  p2->erg = erg;

  if ((p2->integrand == &SolarModel::Gamma_LP) || (p2->integrand == &SolarModel::Gamma_LP_Rosseland)) {
      std::vector<double> radii;
      double res = p2->s->r_from_omega_pl(erg);
      double low = p2->s->get_r_lo();
      double high = std::min(p2->s->get_r_hi(), 0.98);  // 0.99 maximum set by hand to avoid missing opacity data
      if ((res > low) && (res < high)) {radii ={low, res , high};}
      else {radii ={low, high};}
      gsl_integration_qagp(p2->f, &radii[0], radii.size(), int_abs_prec_1d, int_rel_prec_1d, int_space_size_1d, p2->w, &result, &error);}

  else {
  gsl_integration_qag(p2->f, p2->s->get_r_lo(), p2->s->get_r_hi(), int_abs_prec_1d, int_rel_prec_1d, int_space_size_1d, int_method_1d, p2->w, &result, &error);
  //static std::vector<double> radii = { p2->s->get_r_lo(), p2->s->r_from_omega_pl(erg), p2->s->get_r_hi() };
  //gsl_integration_qagp(p2->f, &radii[0], radii.size(), int_abs_prec_1d, int_rel_prec_1d, int_space_size_1d, p2->w, &result, &error);
  //gsl_integration_qags(p2->f, p2->s->get_r_lo(), 0.9, int_abs_prec_1d, int_rel_prec_1d, int_space_size_1d, p2->w, &result, &error);
  }

  return result;
}

double rho_integrand_2d(double rho, void * params) {
  struct solar_model_integration_parameters_2d * p3 = (struct solar_model_integration_parameters_2d *)params;
  double erg = (p3->erg);
  double rad = (p3->rad);

  double cylinder = rho*rho - rad*rad;
  cylinder = rho/sqrt(cylinder);

  return 2.0 * cylinder * gsl_pow_2(0.5*erg/pi)*( (p3->s->*(p3->integrand))(erg, rho) ); // N.B. Factor of 2 from Z_2 symmtery in z-axis.
}

double rad_integrand_2d(double rad, void * params) {
  struct solar_model_integration_parameters_2d * p2 = (struct solar_model_integration_parameters_2d *)params;
  p2->rad = rad;

  auto t1 = std::chrono::high_resolution_clock::now();
  double result, error;
  size_t n_evals;
  //gsl_integration_qag(&f2, rad, p2->s->get_r_hi(), 0.01*int_abs_prec_2d, 0.01*int_rel_prec_2d, int_space_size_2d, int_method_2d, p2->w1, &result, &error);
  //gsl_integration_qags(&f2, rad, p2->s->get_r_hi(), 0.1*int_abs_prec_2d, 0.1*int_rel_prec_2d, int_space_size_2d, p2->w1, &result, &error);
  gsl_integration_cquad(p2->f2, rad, 0.999999999*p2->s->get_r_hi(), 0.1*int_abs_prec_2d, 0.1*int_rel_prec_2d, p2->w2, &result, &error, &n_evals);
  auto t2 = std::chrono::high_resolution_clock::now();

  result *= rad;
  return result;
}

double erg_integrand_2d(double erg, void * params) {
  struct solar_model_integration_parameters_2d * p1 = (struct solar_model_integration_parameters_2d *)params;
  p1->erg = erg;

  double result, error;
  size_t n_evals;

  gsl_integration_cquad(p1->f1, p1->r_1, p1->r_2, int_abs_prec_2d, int_rel_prec_2d, p1->w1, &result, &error, &n_evals);
  return result;
}

std::vector<std::vector<double> > calculate_d2Phi_a_domega_drho(std::vector<double> ergs, std::vector<double> rhos, SolarModel &s, double (SolarModel::*integrand)(double, double), std::string saveas) {
  std::vector<double> all_ergs, all_radii, results;

  gsl_integration_cquad_workspace * w2 = gsl_integration_cquad_workspace_alloc(int_space_size_2d_cquad);

  std::vector<double> valid_rhos = s.get_supported_radii(rhos);
  double rho_min = valid_rhos.front();
  double rho_max = valid_rhos.back();
  int n_rho_vals = valid_rhos.size();

  gsl_function f2;
  f2.function = &rho_integrand_2d;
  solar_model_integration_parameters_2d p { 0.0, 0.0, 0.0, 0.0, &s, integrand, NULL, NULL, &f2, w2 };
  f2.params = &p;
  for (auto erg = ergs.begin(); erg != ergs.end(); erg++) {
      all_radii.push_back(rho_min);
      all_ergs.push_back(*erg);
      results.push_back(0);
  }
  for (auto rho = valid_rhos.begin(); rho != valid_rhos.end(); rho++) {
    p.r_2 = *rho;
    for (auto erg = ergs.begin(); erg != ergs.end(); erg++) {
      p.erg = *erg;
      all_radii.push_back(p.r_2);
      all_ergs.push_back(p.erg);
      results.push_back( distance_factor*rad_integrand_2d(p.r_2, &p) );
    }
  }

  gsl_integration_cquad_workspace_free(w2);

  std::vector<std::vector<double> > buffer = { all_radii, all_ergs, results };
  std::string comment = "Differential flux on the solar disc by " LIBRARY_NAME ".\nColumns: Radius on solar disc [R_sol] | Energy [keV] | Differential axion flux [cm^-2 s^-1 keV^-1]";
  save_to_file(saveas, buffer, comment);

  return buffer;
}


std::vector<std::vector<double> > fully_integrate_d2Phi_a_domega_drho_in_rho(std::vector<double> ergs, SolarModel &s, double (SolarModel::*integrand)(double, double), std::string saveas, Isotope isotope) {
  std::vector<double> integrals;
  std::ofstream output;
  gsl_integration_workspace * w = gsl_integration_workspace_alloc(int_space_size_1d);
  gsl_function f;
  f.function = rho_integrand_1d;
  solar_model_integration_parameters_1d p { 0.0, &s, integrand, &f, w };
  f.params = &p;

  for (auto erg = ergs.begin(); erg != ergs.end(); erg++) { integrals.push_back( distance_factor*erg_integrand_1d(*erg, &p) ); }

  gsl_integration_workspace_free(w);

<<<<<<< HEAD
  std::vector<std::vector<double> > buffer = { ergs, integrals };
  std::string comment = "Spectral flux over full solar volume by " LIBRARY_NAME ".\nColumns: energy values [keV] | axion flux [cm^-2 s^-1 keV^-1]";
=======
  std::vector<std::vector<double> > buffer = { ergs, results };
  std::string comment = standard_header(&s);
  comment += "Spectral flux over full solar volume.\nColumns: energy values [keV] | axion flux [cm^-2 s^-1 keV^-1]";
>>>>>>> aa5ec3d2
  save_to_file(saveas, buffer, comment);

  return buffer;
}

std::vector<std::vector<double> > integrate_d2Phi_a_domega_drho_up_to_rho_and_for_omega_interval(double erg_lo, double erg_hi, std::vector<double> rhos, SolarModel &s, double (SolarModel::*integrand)(double, double), std::string saveas) {
  std::vector<double> results, errors;
  std::vector<double> valid_rhos = s.get_supported_radii(rhos);
  double r_min = valid_rhos.front();
  double r_max = valid_rhos.back();
  int n_r_vals = valid_rhos.size();
  std::vector<double> relevant_peaks = get_relevant_peaks(erg_lo, erg_hi);

  gsl_integration_workspace * w = gsl_integration_workspace_alloc(int_space_size_2d);
  gsl_integration_cquad_workspace * w1 = gsl_integration_cquad_workspace_alloc(int_space_size_2d_cquad);
  gsl_integration_cquad_workspace * w2 = gsl_integration_cquad_workspace_alloc(int_space_size_2d_cquad);

  gsl_function f;
  f.function = &erg_integrand_2d;
  gsl_function f1;
  f1.function = &rad_integrand_2d;
  gsl_function f2;
  f2.function = &rho_integrand_2d;
  solar_model_integration_parameters_2d p { 0.0, 0.0, 0.0, 0.0, &s, integrand, &f1, w1, &f2, w2 };
  f.params = &p;
  f1.params = &p;
  f2.params = &p;

  for (int i = 0; i < n_r_vals; ++i) {
    double integral, error;

    if (i > 0) {
      p.r_1 = valid_rhos[i-1];
    } else {
      p.r_1 = s.get_r_lo();
    }

    p.r_2 = valid_rhos[i];
    if (p.r_2 > p.r_1) {
      //gsl_integration_qagiu(&f, 0.0, 10.0*int_abs_prec_2d, 10.0*int_rel_prec_2d, int_space_size_2d, w, &integral, &error); // Alternative integration from 0 -> infinity; too slow.
      gsl_integration_qagp(&f, &relevant_peaks[0], relevant_peaks.size(), 10.0*int_abs_prec_2d, 10.0*int_rel_prec_2d, int_space_size_2d, w, &integral, &error);
    } else {
      integral = 0;
      error = 0;
    }

    if (i > 0) {
      results.push_back( results.back() + distance_factor*integral );
      errors.push_back( sqrt(gsl_pow_2(errors.back()) + gsl_pow_2(distance_factor*error)) );
    } else {
      results.push_back(distance_factor*integral);
      errors.push_back(distance_factor*error);
    }
  }

  gsl_integration_workspace_free(w);
  gsl_integration_cquad_workspace_free(w1);
  gsl_integration_cquad_workspace_free(w2);

<<<<<<< HEAD
  std::vector<std::vector<double>> buffer = { valid_rhos, results, errors };
  std::string comment = "Total spectral flux for a given radius by " LIBRARY_NAME ".\nColumns: Radius on solar disc [R_sol], Axion flux [cm^-2 s^-1 keV^-1] |  Axion flux error estimate [cm^-2 s^-1 keV^-1]";
=======
  std::vector<std::vector<double>> buffer = { valid_radii, results, errors };
  std::string comment = standard_header(&s);
  comment += "Total spectral flux for a given radius.\nColumns: Radius on solar disc [R_sol], Axion flux [cm^-2 s^-1] |  Axion flux error estimate [cm^-2 s^-1]";
>>>>>>> aa5ec3d2
  save_to_file(saveas, buffer, comment);

  return buffer;
}

std::vector<std::vector<double> > integrate_d2Phi_a_domega_drho_up_to_rho(std::vector<double> ergs, std::vector<double> rhos, SolarModel &s, double (SolarModel::*integrand)(double, double), std::string saveas, Isotope isotope) {
  std::vector<double> all_ergs, all_radii, results;

  gsl_integration_cquad_workspace * w1 = gsl_integration_cquad_workspace_alloc(int_space_size_2d_cquad);
  gsl_integration_cquad_workspace * w2 = gsl_integration_cquad_workspace_alloc(int_space_size_2d_cquad);

  std::vector<double> valid_rhos = s.get_supported_radii(rhos);
  double r_min = valid_rhos.front();
  double r_max = valid_rhos.back();
  int n_r_vals = valid_rhos.size();

  gsl_function f1;
  f1.function = &rad_integrand_2d;
  gsl_function f2;
  f2.function = &rho_integrand_2d;
  solar_model_integration_parameters_2d p { 0.0, 0.0, 0.0, 0.0, &s, integrand, &f1, w1, &f2, w2 };
  f1.params = &p;
  f2.params = &p;
  for (auto erg = ergs.begin(); erg != ergs.end(); erg++) {
      all_radii.push_back(r_min);
      all_ergs.push_back(*erg);
      results.push_back(0);
  }
  for (int i = 1; i < n_r_vals; ++i) {
    p.r_1 = r_min;
    p.r_2 = valid_rhos[i];
    for (auto erg = ergs.begin(); erg != ergs.end(); erg++) {
      all_radii.push_back(p.r_2);
      all_ergs.push_back(*erg);
      results.push_back( distance_factor*erg_integrand_2d(*erg, &p) );
    }
  }

  gsl_integration_cquad_workspace_free(w1);
  gsl_integration_cquad_workspace_free(w2);

  std::vector<std::vector<double> > buffer = { all_radii, all_ergs, results };
  std::string comment = standard_header(&s);
  comment += "Spectral flux over full solar disc at fixed radius.\nColumns: Radius on solar disc [R_sol] | Energy [keV] | Axion flux [cm^-2 s^-1 keV^-1]";
  save_to_file(saveas, buffer, comment);

  return buffer;
}

std::vector<std::vector<double> > integrate_d2Phi_a_domega_drho_up_to_rho(std::vector<double> ergs, double rho_max, SolarModel &s, double (SolarModel::*integrand)(double, double), std::string saveas, Isotope isotope) {
  // Check if rho_max >= biggest available radius and switch to faster 1D integration if that's the case
  if (rho_max >= s.get_r_hi()) {
    std::vector<std::vector<double> > tmp1 = fully_integrate_d2Phi_a_domega_drho_in_rho(ergs, s, integrand, saveas, isotope);
    std::vector<double> tmp2 (tmp1[0].size(), s.get_r_hi());
    std::vector<std::vector<double> > all_results = { tmp2, tmp1[0], tmp1[1] };
    return all_results;
  } else {
    std::vector<double> rhos = { rho_max };
    std::vector<std::vector<double> > all_results = integrate_d2Phi_a_domega_drho_up_to_rho(ergs, rhos, s, integrand, saveas, isotope);
    return all_results;
  }
}

std::vector<std::vector<double> > fully_integrate_d2Phi_a_domega_drho_in_rho_Primakoff(std::vector<double> ergs, SolarModel &s, std::string saveas) {
  return fully_integrate_d2Phi_a_domega_drho_in_rho(ergs, s, &SolarModel::Gamma_Primakoff, saveas);
}

std::vector<std::vector<double> > integrate_d2Phi_a_domega_drho_up_to_rho_Primakoff(std::vector<double> ergs, std::vector<double> rhos, SolarModel &s, std::string saveas) {
  return integrate_d2Phi_a_domega_drho_up_to_rho(ergs, rhos, s, &SolarModel::Gamma_Primakoff, saveas);
}

std::vector<std::vector<double> > integrate_d2Phi_a_domega_drho_up_to_rho_Primakoff(std::vector<double> ergs, double rho_max, SolarModel &s, std::string saveas) {
  return integrate_d2Phi_a_domega_drho_up_to_rho(ergs, rho_max, s, &SolarModel::Gamma_Primakoff, saveas);
}

std::vector<std::vector<double> > fully_integrate_d2Phi_a_domega_drho_in_rho_plasmon(std::vector<double> ergs, SolarModel &s, std::string saveas) {
  return fully_integrate_d2Phi_a_domega_drho_in_rho(ergs, s, &SolarModel::Gamma_plasmon, saveas);
}

std::vector<std::vector<double> > integrate_d2Phi_a_domega_drho_up_to_rho_plasmon(std::vector<double> ergs, std::vector<double> rhos, SolarModel &s, std::string saveas) {
  return integrate_d2Phi_a_domega_drho_up_to_rho(ergs, rhos, s, &SolarModel::Gamma_plasmon, saveas);
}

std::vector<std::vector<double> > fully_integrate_d2Phi_a_domega_drho_in_rho_plasmon(std::vector<double> ergs, double rho_max, SolarModel &s, std::string saveas) {
  return integrate_d2Phi_a_domega_drho_up_to_rho(ergs, rho_max, s, &SolarModel::Gamma_plasmon, saveas);
}

std::vector<std::vector<double> > fully_integrate_d2Phi_a_domega_drho_in_rho_axionphoton(std::vector<double> ergs, SolarModel &s, std::string saveas) {
  return fully_integrate_d2Phi_a_domega_drho_in_rho(ergs, s, &SolarModel::Gamma_all_photon, saveas);
}

std::vector<std::vector<double> > integrate_d2Phi_a_domega_drho_up_to_rho_axionphoton(std::vector<double> ergs, std::vector<double> rhos, SolarModel &s, std::string saveas) {
  return integrate_d2Phi_a_domega_drho_up_to_rho(ergs, rhos, s, &SolarModel::Gamma_all_photon, saveas);
}

std::vector<std::vector<double> > integrate_d2Phi_a_domega_drho_up_to_rho_axionphoton(std::vector<double> ergs, double rho_max, SolarModel &s, std::string saveas) {
  return integrate_d2Phi_a_domega_drho_up_to_rho(ergs, rho_max, s, &SolarModel::Gamma_all_photon, saveas);
}

std::vector<std::vector<double> > fully_integrate_d2Phi_a_domega_drho_in_rho_axionelectron(std::vector<double> ergs, SolarModel &s, std::string saveas) {
  return fully_integrate_d2Phi_a_domega_drho_in_rho(ergs, s, &SolarModel::Gamma_all_electron, saveas);
}

std::vector<std::vector<double> > integrate_d2Phi_a_domega_drho_up_to_rho_axionelectron(std::vector<double> ergs, std::vector<double> rhos, SolarModel &s, std::string saveas) {
  return integrate_d2Phi_a_domega_drho_up_to_rho(ergs, rhos, s, &SolarModel::Gamma_all_electron, saveas);
}

std::vector<std::vector<double> > integrate_d2Phi_a_domega_drho_up_to_rho_axionelectron(std::vector<double> ergs, double rho_max, SolarModel &s, std::string saveas) {
  return integrate_d2Phi_a_domega_drho_up_to_rho(ergs, rho_max, s, &SolarModel::Gamma_all_electron, saveas);
}


// Here, we also define some simple, custom integration routines similar to the ones defined above
// Weighted Compton contribution
double integrand_weightedCompton(double r, void * params) {
  struct solar_model_integration_params_custom * p = (struct solar_model_integration_params_custom *)params;
  double erg = (p->erg);
  if (erg == 0) {return 0;}
  SolarModel* sol = (p->sol);
  double u = erg/(sol->temperature_in_keV(r));

  return 0.5*gsl_pow_2(r*erg/pi)*0.5*(1.0 - 1.0/gsl_expm1(u))*(sol->Gamma_Compton(erg, r));
}

// Includes FF flux and ee contribution as in arXiv:1310.0823
double integrand_all_ff(double r, void * params) {
  struct solar_model_integration_params_custom * p = (struct solar_model_integration_params_custom *)params;
  double erg = (p->erg);
  SolarModel* sol = (p->sol);

  return 0.5*gsl_pow_2(r*erg/pi)*(sol->Gamma_ff(erg, r) + sol->Gamma_ee(erg, r));
}

// Calculate the flux from opacity for one element only
double integrand_opacity_element(double r, void * params) {
  struct solar_model_integration_params_custom * p = (struct solar_model_integration_params_custom *)params;
  double erg = (p->erg);
  std::string el_name = (p->isotope).get_element_name();
  SolarModel* sol = (p->sol);

  return 0.5*gsl_pow_2(r*erg/pi)*(sol->Gamma_opacity(erg, r, el_name));
}

std::vector<double> calculate_spectral_flux_custom(std::vector<double> ergs, SolarModel &s, double (*integrand)(double, void*), std::string saveas, Isotope isotope) {
  std::vector<double> results, errors;

  gsl_integration_workspace * w = gsl_integration_workspace_alloc(int_space_size_1d);
  gsl_function f;
  f.function = integrand;
  solar_model_integration_params_custom p = { 0.0, &s, isotope };
  f.params = &p;

  for (auto erg = ergs.begin(); erg != ergs.end(); erg++) {
    double integral, error;
    p.erg = *erg;
    gsl_integration_qag(&f, s.get_r_lo(), s.get_r_hi(), int_abs_prec_1d, int_rel_prec_1d, int_space_size_1d, int_method_1d, w, &integral, &error);
    results.push_back(distance_factor*integral);
    errors.push_back(distance_factor*error);
  }

  gsl_integration_workspace_free(w);

  std::vector<std::vector<double>> buffer = { ergs, results, errors };
  std::string comment = standard_header(&s);
  comment += "Spectral flux over full solar volume.\nColumns: energy values [keV] | axion flux [cm^-2 s^-1 keV^-1] | axion flux error estimate [cm^-2 s^-1 keV^-1]";
  save_to_file(saveas, buffer, comment);

  return results;
}

std::vector<double> calculate_spectral_flux_weightedCompton(std::vector<double> ergs, SolarModel &s, std::string saveas) {
  return calculate_spectral_flux_custom(ergs, s, &integrand_weightedCompton, saveas);
}

std::vector<double> calculate_spectral_flux_all_ff(std::vector<double> ergs, SolarModel &s, std::string saveas) {
  return calculate_spectral_flux_custom(ergs, s, &integrand_all_ff,saveas);
}

std::vector<double> calculate_spectral_flux_opacity_element(std::vector<double> ergs, SolarModel &s, std::string element, std::string saveas) {
  Isotope isotope (element);
  return calculate_spectral_flux_custom(ergs, s, &integrand_opacity_element, saveas, isotope);
}

// Additional integration routines for integrating the content of a file
double flux_integrand_from_file(double erg, void * params) {
  OneDInterpolator * interp = (OneDInterpolator *)params;
  return interp->interpolate(erg);
}

double integrated_flux_from_file(double erg_min, double erg_max, std::string spectral_flux_file, bool includes_electron_interactions) {
  double result, error;

  OneDInterpolator spectral_flux_interpolator (spectral_flux_file);
  if ( (erg_min < spectral_flux_interpolator.lower()) || (erg_max > spectral_flux_interpolator.upper()) ) {
    erg_min = std::max(erg_min, spectral_flux_interpolator.lower());
    erg_max = std::min(erg_max, spectral_flux_interpolator.upper());
    std::cout << "WARNING! Integration boundaries for 'integrated_flux_from_file' are incompatible with the min/max available energy in the file "+spectral_flux_file
              << ". Setting integration region to overlap: [" << erg_min << ", " << erg_max << "]." << std::endl;
  }

  gsl_integration_workspace * w = gsl_integration_workspace_alloc(int_space_size_file);
  gsl_function f;
  f.function = &flux_integrand_from_file;
  f.params = &spectral_flux_interpolator;

  if (includes_electron_interactions) {
    std::vector<double> relevant_peaks = get_relevant_peaks(erg_min, erg_max);
    gsl_integration_qagp(&f, &relevant_peaks[0], relevant_peaks.size(), 10.0*int_abs_prec_file, 10.0*int_rel_prec_file, int_space_size_file, w, &result, &error);
  } else {
    gsl_integration_qag(&f, erg_min, erg_max, int_abs_prec_file, int_rel_prec_file, int_space_size_file, int_method_file, w, &result, &error);
  }

  gsl_integration_workspace_free(w);

  return result;
}<|MERGE_RESOLUTION|>--- conflicted
+++ resolved
@@ -141,14 +141,9 @@
 
   gsl_integration_workspace_free(w);
 
-<<<<<<< HEAD
   std::vector<std::vector<double> > buffer = { ergs, integrals };
-  std::string comment = "Spectral flux over full solar volume by " LIBRARY_NAME ".\nColumns: energy values [keV] | axion flux [cm^-2 s^-1 keV^-1]";
-=======
-  std::vector<std::vector<double> > buffer = { ergs, results };
   std::string comment = standard_header(&s);
   comment += "Spectral flux over full solar volume.\nColumns: energy values [keV] | axion flux [cm^-2 s^-1 keV^-1]";
->>>>>>> aa5ec3d2
   save_to_file(saveas, buffer, comment);
 
   return buffer;
@@ -208,14 +203,9 @@
   gsl_integration_cquad_workspace_free(w1);
   gsl_integration_cquad_workspace_free(w2);
 
-<<<<<<< HEAD
   std::vector<std::vector<double>> buffer = { valid_rhos, results, errors };
-  std::string comment = "Total spectral flux for a given radius by " LIBRARY_NAME ".\nColumns: Radius on solar disc [R_sol], Axion flux [cm^-2 s^-1 keV^-1] |  Axion flux error estimate [cm^-2 s^-1 keV^-1]";
-=======
-  std::vector<std::vector<double>> buffer = { valid_radii, results, errors };
   std::string comment = standard_header(&s);
   comment += "Total spectral flux for a given radius.\nColumns: Radius on solar disc [R_sol], Axion flux [cm^-2 s^-1] |  Axion flux error estimate [cm^-2 s^-1]";
->>>>>>> aa5ec3d2
   save_to_file(saveas, buffer, comment);
 
   return buffer;
