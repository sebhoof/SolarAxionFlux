#include <iostream>
#include <vector>
#include <chrono>

#include "utils.hpp"
#include "spectral_flux.hpp"
#include "experimental_flux.hpp"

int main() {
  auto t1 = std::chrono::high_resolution_clock::now();
  std::cout << "# Testing the Solar Model routines..." << std::endl;

<<<<<<< HEAD
  std::string solar_model_name = "data/SolarModel_AGSS09.dat";
=======
  std::string solar_model_name = "data/SolarModel_GS98.dat";
>>>>>>> c733bb35
  SolarModel s (solar_model_name,OP,true);
  auto t2 = std::chrono::high_resolution_clock::now();
  std::cout << "# Setting up the Solar model '" << solar_model_name << "' took "
            << std::chrono::duration_cast<std::chrono::seconds>(t2-t1).count() << " seconds." << std::endl;
  int n_test_values = 1000;
  std:: vector<double> test_ergs;
  for (int k=0; k<n_test_values;k++ ) {test_ergs.push_back(0.1+11.9/n_test_values*(k));}
  ASCIItableReader javis_data("results/2013_redondo_all.dat");
  std::vector<double> javis_ergs = javis_data[0];

  std::cout << "# Compute Primakoff spectrum..." << std::endl;
  calculate_spectral_flux_Primakoff(test_ergs, s, "primakoff");
  std::cout << "# Compute Compton spectrum..." << std::endl;
  calculate_spectral_flux_Compton(test_ergs, s,"compton");
//  std::cout << "# Compute FF spectrum..." << std::endl;
//  calculate_spectral_flux_all_ff(test_ergs, s,"all_ff");
  std::cout << "# Compute opacity contribution (only metals in OP case)..." << std::endl;
  calculate_spectral_flux_opacity(test_ergs, s,"metals");
  auto t4 = std::chrono::high_resolution_clock::now();
  std::cout << "# Compute full axion-electron spectrum..." << std::endl;
  calculate_spectral_flux_axionelectron(test_ergs, s,"all_gaee");
  auto t5 = std::chrono::high_resolution_clock::now();
  std::cout << "# Calculating the full axion-electron spectrum (" << n_test_values << " energy values) took "
            << std::chrono::duration_cast<std::chrono::seconds>(t5-t4).count() << " seconds." << std::endl;
<<<<<<< HEAD
  std::cout << "# Compute counts in CAST2007 experiment from gagg..." << std::endl;
  exp_setup setup = {20, 0.8, 0.3, 0.231738, 9.0, 9.26, "data/CAST2007_EffectiveExposure.dat"};
  axion_photon_counts_full(1.0e-3, 1.0e-10, &setup, &s, false, "counts_from_gagg");
  auto t6 = std::chrono::high_resolution_clock::now();
  std::cout << "# Calculating the counts took " << std::chrono::duration_cast<std::chrono::seconds>(t6-t5).count() << " seconds." << std::endl;
  std::cout << "# Finished testing!" << std::endl;
  return 0;
}
=======
  double lowerg = 0.1;
  double higherg = 10.0;
  std::cout << "# Calculating full flux between " << lowerg << " keV and " << higherg << " keV." << std::endl;
  std::cout << calculate_flux(lowerg,higherg,s,0);
  std::cout << "# Finished testing!" << std::endl;
  return 0;
}
 
/*
int main() {
//compare different opacities in each 1 kev bin
    std::string solar_model_name = "data/SolarModel_AGSS09.dat";
    std::cout << "# compare different opacities in each 1 kev bin" << std::endl;
    std:: cout << "# building solar models..." << std::endl;
    SolarModel sOPAS (solar_model_name,OPAS,true);
    SolarModel sOP (solar_model_name,OP,true);
    SolarModel sATOMIC (solar_model_name,ATOMIC,true);
    SolarModel sLEDCOP (solar_model_name,LEDCOP,true);
//computing fluxes
    std:: cout << "# computing fluxes..." << std::endl;
    std::vector<double> erg_boundaries = {0.1};
    for (int k=1; k<13;k++ ) {erg_boundaries.push_back(double(k));}
    std::ofstream output;
    output.open("results/compare_opacities.dat");
    output << "fluxes in each bin for four opacity codes" << std::endl;
    output << "OP OPAS LEDCOP ATOMIC" << std::endl;
    for (int k=0; k<12; k++) {
        output << calculate_flux(erg_boundaries[k],erg_boundaries[k+1],sOP,0) << " "
            << calculate_flux(erg_boundaries[k],erg_boundaries[k+1],sOPAS,0) << " "
            << calculate_flux(erg_boundaries[k],erg_boundaries[k+1],sATOMIC,0) << " "
            << calculate_flux(erg_boundaries[k],erg_boundaries[k+1],sLEDCOP,0) << std::endl;
    }
    output.close();
}
 */
/*
int main() {
 //compare different solarmodels in each 1 kev bin
     std::string solar_model_name = "data/SolarModel_AGSS09.dat";
     std::cout << "# compare different opacities in each 1 kev bin" << std::endl;
     std:: cout << "# building solar models..." << std::endl;
     SolarModel sAGSS09 ("data/SolarModel_AGSS09.dat",OP,true);
     SolarModel sAGSS09ph ("data/SolarModel_AGSS09ph.dat",OP,true);
     SolarModel sGS98 ("data/SolarModel_GS98.dat",OP,true);
    SolarModel sAGS05 ("data/SolarModel_AGS05.dat",OP,true);
    SolarModel sJavi ("data/SolarModel_Javi_red.dat",OP,true);
 //computing fluxes
     std:: cout << "# computing fluxes..." << std::endl;
     std::vector<double> erg_boundaries = {0.1};
     for (int k=1; k<13;k++ ) {erg_boundaries.push_back(double(k));}
     std::ofstream output;
     output.open("results/compare_SolarModels.dat");
     output << "fluxes in each bin for five solar models" << std::endl;
     output << "AGSS09 AGSS09ph GS98 AGS05 JaviRed" << std::endl;
     for (int k=0; k<12; k++) {
         output << calculate_flux(erg_boundaries[k],erg_boundaries[k+1],sAGSS09,0) << " "
             << calculate_flux(erg_boundaries[k],erg_boundaries[k+1],sAGSS09ph,0) << " "
             << calculate_flux(erg_boundaries[k],erg_boundaries[k+1],sGS98,0) << " "
            << calculate_flux(erg_boundaries[k],erg_boundaries[k+1],sAGS05,0) << " "
             << calculate_flux(erg_boundaries[k],erg_boundaries[k+1],sJavi,0) << std::endl;
     }
     output.close();
}
*/

>>>>>>> c733bb35
<|MERGE_RESOLUTION|>--- conflicted
+++ resolved
@@ -10,11 +10,7 @@
   auto t1 = std::chrono::high_resolution_clock::now();
   std::cout << "# Testing the Solar Model routines..." << std::endl;
 
-<<<<<<< HEAD
   std::string solar_model_name = "data/SolarModel_AGSS09.dat";
-=======
-  std::string solar_model_name = "data/SolarModel_GS98.dat";
->>>>>>> c733bb35
   SolarModel s (solar_model_name,OP,true);
   auto t2 = std::chrono::high_resolution_clock::now();
   std::cout << "# Setting up the Solar model '" << solar_model_name << "' took "
@@ -39,16 +35,11 @@
   auto t5 = std::chrono::high_resolution_clock::now();
   std::cout << "# Calculating the full axion-electron spectrum (" << n_test_values << " energy values) took "
             << std::chrono::duration_cast<std::chrono::seconds>(t5-t4).count() << " seconds." << std::endl;
-<<<<<<< HEAD
   std::cout << "# Compute counts in CAST2007 experiment from gagg..." << std::endl;
   exp_setup setup = {20, 0.8, 0.3, 0.231738, 9.0, 9.26, "data/CAST2007_EffectiveExposure.dat"};
   axion_photon_counts_full(1.0e-3, 1.0e-10, &setup, &s, false, "counts_from_gagg");
   auto t6 = std::chrono::high_resolution_clock::now();
   std::cout << "# Calculating the counts took " << std::chrono::duration_cast<std::chrono::seconds>(t6-t5).count() << " seconds." << std::endl;
-  std::cout << "# Finished testing!" << std::endl;
-  return 0;
-}
-=======
   double lowerg = 0.1;
   double higherg = 10.0;
   std::cout << "# Calculating full flux between " << lowerg << " keV and " << higherg << " keV." << std::endl;
@@ -56,7 +47,7 @@
   std::cout << "# Finished testing!" << std::endl;
   return 0;
 }
- 
+
 /*
 int main() {
 //compare different opacities in each 1 kev bin
@@ -112,6 +103,4 @@
      }
      output.close();
 }
-*/
-
->>>>>>> c733bb35
+*/