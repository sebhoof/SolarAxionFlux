--- conflicted
+++ resolved
@@ -207,12 +207,8 @@
     for (int l = 0; l<29;l++) {ion_number_dens += data[6+l][i]*rhorel/A_vals[l];}
     double ne_press = (data["Pressure"][i]-radiation_pressure)/data["temperature"][i]/1.381e-16-ion_number_dens;
     temperature.push_back((1.0E-3*K2eV)*data["temperature"][i]);
-<<<<<<< HEAD
     density.push_back(data["rho"][i]);
     for (int j = 0; j < 29; j++)
-=======
-    for (int j = 0; j < n_cols-6; j++)
->>>>>>> 7eb20294
     {
       double temp = data[j+6][i]*Z_vals[j]/A_vals[j];
       ne += temp;
