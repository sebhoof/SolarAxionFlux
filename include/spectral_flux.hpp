#ifndef __spectral_flux_hpp__
#define __spectral_flux_hpp__

#include <iostream>
#include <vector>

#include <gsl/gsl_integration.h>

#include "utils.hpp"
//for spectral flux
const int method1 = 5;
<<<<<<< HEAD
const double abs_prec1 = 1.0e-7, rel_prec1 = 1.0e-7;
struct integration_params { double erg; SolarModel* sol; int iz; };
struct integration_params2 {SolarModel* sol; double* integrand(double, void*); int iz; };

double integrand_Primakoff(double r, void * params);

=======
const int method2 = 2;
const double abs_prec1 = 0.0, rel_prec1 = 1.0e-3;
const double abs_prec2 = 0.0, rel_prec2 = 1.0e-3;;
struct integration_params { double erg; SolarModel* sol; int iz; };
>>>>>>> c733bb35
void calculate_spectral_flux(std::vector<double> ergs, SolarModel &s, double (*integrand)(double, void*), int iz);
void calculate_spectral_flux(std::vector<double> ergs, SolarModel &s, double (*integrand)(double, void*));
void calculate_spectral_flux_Primakoff(std::vector<double> ergs, SolarModel &s);
void calculate_spectral_flux_Primakoff(std::vector<double> ergs, SolarModel &s,std::string saveas);
void calculate_spectral_flux_Compton(std::vector<double> ergs, SolarModel &s);
void calculate_spectral_flux_Compton(std::vector<double> ergs, SolarModel &s,std::string saveas);
void calculate_spectral_flux_weightedCompton(std::vector<double> ergs, SolarModel &s);
void calculate_spectral_flux_weightedCompton(std::vector<double> ergs, SolarModel &s,std::string saveas);
void calculate_spectral_flux_element(std::vector<double> ergs, SolarModel &s, int iz);
void calculate_spectral_flux_element(std::vector<double> ergs, SolarModel &s, int iz,std::string saveas);
void calculate_spectral_flux_all_ff(std::vector<double> ergs, SolarModel &s);
void calculate_spectral_flux_all_ff(std::vector<double> ergs, SolarModel &s,std::string saveas);
void calculate_spectral_flux_axionelectron(std::vector<double> ergs, SolarModel &s);
void calculate_spectral_flux_axionelectron(std::vector<double> ergs, SolarModel &s,std::string saveas);
void calculate_spectral_flux_opacity(std::vector<double> ergs, SolarModel &s);
void calculate_spectral_flux_opacity(std::vector<double> ergs, SolarModel &s,std::string saveas);
//for total flux
struct integration_params2 {SolarModel* sol; double (*integrand)(double, void*); int iz; };
double spectral_flux_integrand(double erg, void * params );
double calculate_flux(double lowerlimit, double upperlimit, SolarModel &s,int iz);
#endif // defined __spectral_flux_hpp__<|MERGE_RESOLUTION|>--- conflicted
+++ resolved
@@ -9,19 +9,10 @@
 #include "utils.hpp"
 //for spectral flux
 const int method1 = 5;
-<<<<<<< HEAD
-const double abs_prec1 = 1.0e-7, rel_prec1 = 1.0e-7;
-struct integration_params { double erg; SolarModel* sol; int iz; };
-struct integration_params2 {SolarModel* sol; double* integrand(double, void*); int iz; };
-
-double integrand_Primakoff(double r, void * params);
-
-=======
 const int method2 = 2;
 const double abs_prec1 = 0.0, rel_prec1 = 1.0e-3;
 const double abs_prec2 = 0.0, rel_prec2 = 1.0e-3;;
 struct integration_params { double erg; SolarModel* sol; int iz; };
->>>>>>> c733bb35
 void calculate_spectral_flux(std::vector<double> ergs, SolarModel &s, double (*integrand)(double, void*), int iz);
 void calculate_spectral_flux(std::vector<double> ergs, SolarModel &s, double (*integrand)(double, void*));
 void calculate_spectral_flux_Primakoff(std::vector<double> ergs, SolarModel &s);
